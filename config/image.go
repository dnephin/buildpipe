--- conflicted
+++ resolved
@@ -126,17 +126,12 @@
 		return &conf, err
 	}
 
-<<<<<<< HEAD
 	for _, item := range c.Steps {
 		item, err = env.Resolve(item)
 		if err != nil {
 			return &conf, err
 		}
-=======
-	conf.Image, err = env.Resolve(c.Image)
-	if err != nil {
-		return &conf, err
->>>>>>> e51cf522
+
 	}
 
 	for key, value := range c.Args {
